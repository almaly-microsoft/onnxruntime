--- conflicted
+++ resolved
@@ -100,14 +100,9 @@
 }
 
 size_t OperandType::GetOperandBlobByteSize() const {
-<<<<<<< HEAD
-  size_t num_elements = std::accumulate(dimensions.begin(), dimensions.end(), 1, std::multiplies<size_t>());
-  return num_elements * GetElementByteSize();
-=======
   // use uin64_t even dimension is uint32_t to prevent overflow
   uint64_t num_elements = std::accumulate(dimensions.begin(), dimensions.end(), 1, std::multiplies<uint64_t>());
   return SafeInt<size_t>(num_elements) * GetElementByteSize();
->>>>>>> f649f917
 }
 
 void OperandType::SetDimensions(const std::vector<uint32_t>& d) {
